--- conflicted
+++ resolved
@@ -363,7 +363,7 @@
             printFeature02(stats);
 
             //Feature 04
-<<<<<<< HEAD
+ feat/08-old-vs-young
         Map<Integer, Integer> bmiBins = Driver.feature04_bmiBins(records, 5);
         System.out.println("\n=== Feature 04: BMI Vertical Histogram (bin=5) ===");
         Driver.printFeature04(bmiBins);
@@ -381,11 +381,11 @@
             
 
         
-=======
+
             Map<Integer, Integer> bmiBins = Driver.feature04_bmiBins(records, 5);
             System.out.println("\n=== Feature 04: BMI Vertical Histogram (bin=5) ===");
             Driver.printFeature04(bmiBins);
->>>>>>> 3171fa04
+ main
 
             // --- histograms ---
             List<Integer> ages = agesFrom(records);
