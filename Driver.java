import java.io.BufferedReader;
import java.io.IOException;
import java.nio.file.Files;
import java.nio.file.Paths;
import java.util.ArrayList;
import java.util.List;
import java.util.*;

public class Driver {

    static class InsuranceRecord {
        int age;
        String sex;
        double bmi;
        int children;
        String smoker;
        String region;
        double charges;

        InsuranceRecord(int age, String sex, double bmi, int children, String smoker, String region, double charges) {
            this.age = age;
            this.sex = sex;
            this.bmi = bmi;
            this.children = children;
            this.smoker = smoker;
            this.region = region;
            this.charges = charges;
        }

        @Override
        public String toString() {
            return String.format(
                "Age: %d | Sex: %s | BMI: %.2f | Children: %d | Smoker: %s | Region: %s | Charges: %.2f",
                age, sex, bmi, children, smoker, region, charges
            );
        }
    }

    // ---- Load first N records from CSV ----
    static List<InsuranceRecord> loadFirstN(String csvPath, int N) throws IOException {
        List<InsuranceRecord> out = new ArrayList<>();
        try (BufferedReader br = Files.newBufferedReader(Paths.get(csvPath))) {
            String header = br.readLine(); // skip header
            if (header == null) throw new IOException("Empty CSV (no header).");

            String line;
            int count = 0;
            while ((line = br.readLine()) != null && count < N) {
                if (line.isEmpty()) continue;
                String[] parts = line.split(",", -1); // keep empty trailing fields
                if (parts.length < 7) continue;       // skip malformed lines

                InsuranceRecord r = new InsuranceRecord(
                    Integer.parseInt(parts[0].trim()),        // age
                    parts[1].trim(),                           // sex
                    Double.parseDouble(parts[2].trim()),       // bmi
                    Integer.parseInt(parts[3].trim()),         // children
                    parts[4].trim(),                           // smoker
                    parts[5].trim(),                           // region
                    Double.parseDouble(parts[6].trim())        // charges
                );
                out.add(r);
                count++;
            }
        }
        return out;
    }

    // ==== HISTOGRAM UTILITIES ====
    static List<Integer> agesFrom(List<InsuranceRecord> records) {
        List<Integer> ages = new ArrayList<>(records.size());
        for (InsuranceRecord r : records) ages.add(r.age);
        return ages;
    }

    static void printPerAgeHistogram(List<Integer> ages, int maxWidth) {
        if (ages.isEmpty()) { System.out.println("No ages to plot."); return; }
        Map<Integer,Integer> freq = new TreeMap<>();
        for (int a : ages) freq.merge(a, 1, Integer::sum);
        int maxCount = freq.values().stream().mapToInt(Integer::intValue).max().orElse(1);

        System.out.println("\nHorizontal Histogram (per age):");
        for (Map.Entry<Integer,Integer> e : freq.entrySet()) {
            int age = e.getKey(), count = e.getValue();
            System.out.printf("%3d: %s (%d)%n", age, bar(count, maxCount, maxWidth), count);
        }
    }

    static void printBinnedHistogram(List<Integer> ages, int binSize, int maxWidth) {
        if (ages.isEmpty()) { System.out.println("No ages to plot."); return; }
        int min = ages.stream().mapToInt(i -> i).min().orElse(0);
        int max = ages.stream().mapToInt(i -> i).max().orElse(0);

        int start = (int)Math.floor(min / (double)binSize) * binSize;
        int end   = (int)Math.ceil((max + 1) / (double)binSize) * binSize - 1;

        Map<String,Integer> bins = new LinkedHashMap<>();
        for (int lo = start; lo <= end; lo += binSize) {
            int hi = lo + binSize - 1;
            bins.put(String.format("%d-%d", lo, hi), 0);
        }

        for (int a : ages) {
            int lo = (a / binSize) * binSize;
            int hi = lo + binSize - 1;
            String label = String.format("%d-%d", lo, hi);
            if (!bins.containsKey(label)) {
                if (a < start) label = String.format("%d-%d", start, start + binSize - 1);
                else label = String.format("%d-%d", end - binSize + 1, end);
            }
            bins.put(label, bins.get(label) + 1);
        }

        int maxCount = bins.values().stream().mapToInt(Integer::intValue).max().orElse(1);
        int labelWidth = bins.keySet().stream().mapToInt(String::length).max().orElse(7);

        System.out.printf("\nHorizontal Histogram (bins, size=%d):%n", binSize);
        for (Map.Entry<String,Integer> e : bins.entrySet()) {
            String label = e.getKey();
            int count = e.getValue();
            System.out.printf("%" + labelWidth + "s: %s (%d)%n", label, bar(count, maxCount, maxWidth), count);
        }
    }

    static String bar(int count, int maxCount, int maxWidth) {
        if (count <= 0 || maxCount <= 0) return "";
        int len = (int)Math.round((count * 1.0 / maxCount) * maxWidth);
        len = Math.max(len, 1); // show at least one '#'
        char[] arr = new char[len];
        Arrays.fill(arr, '#');
        return new String(arr);
    }

    // ==== NEW: CHILDREN COUNTS ====
    /** Returns counts keyed by number of children (0,1,2,...) sorted ascending. */
    static Map<Integer,Integer> childrenCounts(List<InsuranceRecord> records) {
        Map<Integer,Integer> counts = new TreeMap<>();
        for (InsuranceRecord r : records) {
            counts.merge(r.children, 1, Integer::sum);
        }
        return counts;
    }
<<<<<<< HEAD

    // FEATURE 02: SUMMARY STATS (age, bmi, children, charges)
    static class Stats {
=======
    // FEATURE 02: SUMMARY STATS (age, bmi, children, charges) 
     static class Stats {
>>>>>>> ca7fa09c
        long count = 0;
        double sum = 0.0;
        double min = Double.POSITIVE_INFINITY;
        double max = Double.NEGATIVE_INFINITY;
        void add(double v) {
            count++; sum += v;
            if (v < min) min = v;
            if (v > max) max = v;
        }
        double avg() { return count == 0 ? 0.0 : sum / count; }
    }

    static Map<String, Stats> computeFeature02Stats(List<InsuranceRecord> records) {
        Stats age = new Stats(), bmi = new Stats(), children = new Stats(), charges = new Stats();
        for (InsuranceRecord r : records) {
            age.add(r.age);
            bmi.add(r.bmi);
            children.add(r.children);
            charges.add(r.charges);
        }
        Map<String, Stats> map = new LinkedHashMap<>();
        map.put("age", age);
        map.put("bmi", bmi);
        map.put("children", children);
        map.put("charges", charges);
        return map;
    }

    static void printFeature02(Map<String, Stats> stats) {
        System.out.println("\n=== Feature 02: Stats for age, bmi, children, and charges ===");
        System.out.printf("%-10s %8s %12s %12s %12s%n", "column", "count", "min", "max", "avg");
        System.out.println("--------------------------------------------------------------");
        for (Map.Entry<String, Stats> e : stats.entrySet()) {
            Stats s = e.getValue();
            System.out.printf("%-10s %8d %12.2f %12.2f %12.2f%n",
                    e.getKey(), s.count, s.min, s.max, s.avg());
        }
    }

    static void printChildrenCounts(Map<Integer,Integer> counts) {
        System.out.println("\nTotal records by number of children:");
        for (Map.Entry<Integer,Integer> e : counts.entrySet()) {
            System.out.printf("children=%d -> %d record(s)%n", e.getKey(), e.getValue());
        }
    }
<<<<<<< HEAD

    // === Feature 04: vertical BMI histogram ===
    public static Map<Integer, Integer> feature04_bmiBins(List<InsuranceRecord> records, int binSize) {
        Map<Integer, Integer> bins = new TreeMap<>();
        for (InsuranceRecord r : records) {
            int b = ((int) Math.floor(r.bmi / binSize)) * binSize;
            bins.put(b, bins.getOrDefault(b, 0) + 1);
        }
        return bins;
    }

    public static void printFeature04(Map<Integer, Integer> bins) {
        int peak = 1;
        for (int v : bins.values()) peak = Math.max(peak, v);

        for (int level = peak; level >= 1; level--) {
            StringBuilder row = new StringBuilder();
            for (int b : bins.keySet()) {
                int count = bins.get(b);
                row.append(count >= level ? " # " : "   ");
            }
            System.out.println(row);
        }
        StringBuilder base = new StringBuilder();
        for (int b : bins.keySet()) {
            base.append(String.format("%2d ", b));
        }
        System.out.println(base);
    }
=======

>>>>>>> ca7fa09c

    // === Feature 06: smokers vs non-smokers (vertical histogram) ===
    public static Map<String, Integer> feature06_smokerCounts(List<InsuranceRecord> records) {
        Map<String, Integer> counts = new LinkedHashMap<>();
        counts.put("smoker", 0);
        counts.put("non-smoker", 0);
        for (InsuranceRecord r : records) {
            if ("yes".equalsIgnoreCase(r.smoker)) {
                counts.put("smoker", counts.get("smoker") + 1);
            } else {
                counts.put("non-smoker", counts.get("non-smoker") + 1);
            }
        }
        return counts;
    }

    public static void printFeature06(Map<String, Integer> counts) {
        int max = 1;
        for (int v : counts.values()) max = Math.max(max, v);

        for (int level = max; level >= 1; level--) {
            StringBuilder row = new StringBuilder();
            for (String k : counts.keySet()) {
                int c = counts.get(k);
                row.append(c >= level ? " # " : "   ");
            }
            System.out.println(row);
        }
        System.out.println(" S   NS ");
    }

    // === Feature 08: charges >=50 vs <=20 ===
    public static boolean feature08_oldVsYoungCharges(List<InsuranceRecord> records) {
        double oldSum = 0.0;
        double youngSum = 0.0;
        int oldCount = 0;
        int youngCount = 0;

        for (InsuranceRecord r : records) {
            if (r.age >= 50) { oldSum += r.charges; oldCount++; }
            if (r.age <= 20) { youngSum += r.charges; youngCount++; }
        }
        if (oldCount == 0 || youngCount == 0) return false;

        double oldAvg = oldSum / oldCount;
        double youngAvg = youngSum / youngCount;
        
        return oldAvg >= 2.0 * youngAvg;
    }

    

// === Feature 10: more children ⇒ lower charge per child ===
public static boolean feature10_lowerChargePerChild(List<InsuranceRecord> records) {
    Map<Integer, List<Double>> groups = new TreeMap<>();
    for (InsuranceRecord r : records) {
        groups.computeIfAbsent(r.children, k -> new ArrayList<>()).add(r.charges);
    }

    double prev = Double.MAX_VALUE; // we expect per-child avg to be nonincreasing as children↑
    for (int c : groups.keySet()) {
        List<Double> list = groups.get(c);
        double sum = 0.0;
        for (double v : list) sum += v;
        double avg = list.isEmpty() ? 0.0 : sum / list.size();
        double perChild = (c == 0) ? avg : avg / c;

        if (perChild > prev) return false; // broke the nonincreasing condition
        prev = perChild;
    }
    return true;
}

// === Feature 04: vertical BMI histogram ===
public static Map<Integer, Integer> feature04_bmiBins(List<InsuranceRecord> records, int binSize) {
    Map<Integer, Integer> bins = new TreeMap<>();
    for (InsuranceRecord r : records) {
        int b = ((int) Math.floor(r.bmi / binSize)) * binSize;
        bins.put(b, bins.getOrDefault(b, 0) + 1);
    }
    return bins;
}

public static void printFeature04(Map<Integer, Integer> bins) {
    int peak = 1;
    for (int v : bins.values()) peak = Math.max(peak, v);

    for (int level = peak; level >= 1; level--) {
        StringBuilder row = new StringBuilder();
        for (int b : bins.keySet()) {
            int count = bins.get(b);
            row.append(count >= level ? " # " : "   ");
        }
        System.out.println(row.toString());
    }
    StringBuilder base = new StringBuilder();
    for (int b : bins.keySet()) base.append(String.format("%2d ", b));
    System.out.println(base.toString());
}


    // === Feature 12: south smokers ≥25% more ===
    public static boolean feature12_southSmokers(List<InsuranceRecord> records) {
        double southSum = 0.0;
        double otherSum = 0.0;
        int southCount = 0;
        int otherCount = 0;

        for (int i = 0; i < records.size(); i++) {
            InsuranceRecord r = records.get(i);
            if (r.smoker.equalsIgnoreCase("yes")) {
                String reg = r.region.toLowerCase();
                if (reg.indexOf("south") >= 0) {
                    southSum += r.charges;
                    southCount++;
                } else {
                    otherSum += r.charges;
                    otherCount++;
                }
            }
        }
        if (southCount == 0 || otherCount == 0) return false;

        double southAvg = southSum / southCount;
        double otherAvg = otherSum / otherCount;
        return southAvg >= 1.25 * otherAvg;
    }

     // === Feature 14: smoker age distribution ===
    public static Map<Integer, Integer> feature14_smokerAgeDist(List<InsuranceRecord> records) {
        Map<Integer, Integer> dist = new TreeMap<Integer, Integer>();
        for (int i = 0; i < records.size(); i++) {
            InsuranceRecord r = records.get(i);
            if (r.smoker.equalsIgnoreCase("yes")) {
                Integer cur = dist.get(r.age);
                if (cur == null) cur = 0;
                dist.put(r.age, cur + 1);
            }
        }
        return dist;
    }

    // === Feature 16: avg age smokers vs non-smokers ===
    public static Map<String, Double> feature16_avgAges(List<InsuranceRecord> records) {
        double smokerSum = 0.0;
        double nonSum = 0.0;
        int smokerCount = 0;
        int nonCount = 0;

        for (int i = 0; i < records.size(); i++) {
            InsuranceRecord r = records.get(i);
            if (r.smoker.equalsIgnoreCase("yes")) {
                smokerSum += r.age;
                smokerCount++;
            } else {
                nonSum += r.age;
                nonCount++;
            }
        }
        Map<String, Double> out = new LinkedHashMap<String, Double>();
        double sAvg = 0.0;
        double nAvg = 0.0;
        if (smokerCount != 0) sAvg = smokerSum / smokerCount;
        if (nonCount != 0) nAvg = nonSum / nonCount;
        out.put("smoker_avg_age", sAvg);
        out.put("nonsmoker_avg_age", nAvg);
        return out;
    }

    // === Feature 18: avg BMI south vs north ===
    public static Map<String, Double> feature18_bmiSouthNorth(List<InsuranceRecord> records) {
        double southSum = 0.0;
        double northSum = 0.0;
        int southCount = 0;
        int northCount = 0;

        for (int i = 0; i < records.size(); i++) {
            InsuranceRecord r = records.get(i);
            String reg = r.region.toLowerCase();
            if (reg.indexOf("south") >= 0) {
                southSum += r.bmi;
                southCount++;
            } else if (reg.indexOf("north") >= 0) {
                northSum += r.bmi;
                northCount++;
            }
        }
        Map<String, Double> out = new LinkedHashMap<String, Double>();
        double sAvg = 0.0;
        double nAvg = 0.0;
        if (southCount != 0) sAvg = southSum / southCount;
        if (northCount != 0) nAvg = northSum / northCount;
        out.put("south_avg_bmi", sAvg);
        out.put("north_avg_bmi", nAvg);
        return out;
    }


     // === Feature 20: regression charges ~ BMI ===
    public static void feature20_regressionBMI(List<InsuranceRecord> records) {
        double sumX = 0.0;
        double sumY = 0.0;
        double sumXY = 0.0;
        double sumX2 = 0.0;
        double sumY2 = 0.0;

        int n = records.size();
        for (int i = 0; i < n; i++) {
            InsuranceRecord r = records.get(i);
            sumX += r.bmi;
            sumY += r.charges;
            sumXY += r.bmi * r.charges;
            sumX2 += r.bmi * r.bmi;
            sumY2 += r.charges * r.charges;
        }

        double denomSlope = (n * sumX2 - sumX * sumX);
        if (denomSlope == 0.0) {
            System.out.println("Cannot compute regression: degenerate X variance.");
            return;
        }
        double slope = (n * sumXY - sumX * sumY) / denomSlope;
        double intercept = (sumY - slope * sumX) / n;

        double rNum = n * sumXY - sumX * sumY;
        double rDenTermX = n * sumX2 - sumX * sumX;
        double rDenTermY = n * sumY2 - sumY * sumY;
        double rDen = Math.sqrt(rDenTermX * rDenTermY);
        double r = 0.0;
        if (rDen != 0.0) r = rNum / rDen;

        System.out.printf("y = %.2f + %.2f*x, r=%.3f%n", intercept, slope, r);

        for (int i = 0; i <= 10; i++) {
            double x = 15 + i * 3.0; // BMI values
            double pred = intercept + slope * x;
            System.out.printf("BMI %.1f => charges %.2f%n", x, pred);
        }
    }


    // ==== MAIN ====
    public static void main(String[] args) {
        if (args.length != 2) {
            System.err.println("Usage: java Driver <path-to-insurance.csv> <N>");
            System.exit(2);
        }
        String path = args[0];
        int N;
        try {
            N = Integer.parseInt(args[1]);
            if (N <= 0) throw new NumberFormatException();
        } catch (NumberFormatException e) {
            System.err.println("N must be a positive integer.");
            System.exit(2);
            return;
        }

        try {
            List<InsuranceRecord> records = loadFirstN(path, N);
            System.out.println("Stored " + records.size() + " records:");
            for (int i = 0; i < records.size(); i++) {
                System.out.printf("#%d %s%n", i + 1, records.get(i));
            }

            // Feature 02: summary stats
            Map<String, Stats> stats = computeFeature02Stats(records);
            printFeature02(stats);

<<<<<<< HEAD
            // Feature 04: BMI vertical histogram (bin=5)
            Map<Integer, Integer> bmiBins = feature04_bmiBins(records, 5);
            System.out.println("\n=== Feature 04: BMI Vertical Histogram (bin=5) ===");
            printFeature04(bmiBins);

            // Feature 06: smokers vs non-smokers
            Map<String, Integer> smokeCounts = feature06_smokerCounts(records);
            System.out.println("\n=== Feature 06: Smokers vs Non-Smokers (Vertical) ===");
            printFeature06(smokeCounts);
=======
            //Feature 04
 
        Map<Integer, Integer> bmiBins = Driver.feature04_bmiBins(records, 5);
        System.out.println("\n=== Feature 04: BMI Vertical Histogram (bin=5) ===");
        Driver.printFeature04(bmiBins);
        
        // Feature 06
        Map<String, Integer> smokeCounts = Driver.feature06_smokerCounts(records);
        System.out.println("\n=== Feature 06: Smokers vs Non-Smokers (Vertical) ===");
        Driver.printFeature06(smokeCounts);

        //Feature 08
        System.out.println("\n=== Feature 08: Avg charges age>=50 at least 2x age<=20 ? ===");
        boolean f08 = Driver.feature08_oldVsYoungCharges(records);
        if (f08) System.out.println("TRUE");
        else System.out.println("FALSE");

        //  Feature 10
        System.out.println("\n=== Feature 10: More children ⇒ lower charge per child (monotone) ? ===");
        boolean f10 = Driver.feature10_lowerChargePerChild(records);
        if (f10) System.out.println("TRUE");
        else System.out.println("FALSE");

        // Feature 12
        System.out.println("\n=== Feature 12: South smokers pay ≥25% more than other smokers ? ===");
        boolean f12 = Driver.feature12_southSmokers(records);
        if (f12) System.out.println("TRUE");
        else System.out.println("FALSE");

        // Feature 14
        System.out.println("\n=== Feature 14: Smoker Age Distribution (age -> count) ===");
        Map<Integer, Integer> f14 = Driver.feature14_smokerAgeDist(records);
        // simple print
        Iterator<Map.Entry<Integer, Integer>> it14 = f14.entrySet().iterator();
        while (it14.hasNext()) {
            Map.Entry<Integer, Integer> e = it14.next();
            System.out.println(e.getKey() + " -> " + e.getValue());
        }
        //  Feature 16
        System.out.println("\n=== Feature 16: Avg Age (smokers vs non-smokers) ===");
        Map<String, Double> f16 = Driver.feature16_avgAges(records);
        System.out.printf("smoker_avg_age: %.2f%n", f16.get("smoker_avg_age"));
        System.out.printf("nonsmoker_avg_age: %.2f%n", f16.get("nonsmoker_avg_age"));

        // Feature 18
        System.out.println("\n=== Feature 18: Avg BMI (south vs north) ===");
        Map<String, Double> f18 = Driver.feature18_bmiSouthNorth(records);
        System.out.printf("south_avg_bmi: %.2f%n", f18.get("south_avg_bmi"));
        System.out.printf("north_avg_bmi: %.2f%n", f18.get("north_avg_bmi"));

        // Feature 20
        System.out.println("\n=== Feature 20: Regression charges ~ BMI ===");
        Driver.feature20_regressionBMI(records);

>>>>>>> ca7fa09c

            
            // Feature 08: charges comparison
            System.out.println("\n=== Feature 08: Avg charges age>=50 at least 2x age<=20 ? ===");
            boolean f08 = feature08_oldVsYoungCharges(records);
            System.out.println(f08 ? "TRUE" : "FALSE"); 


<<<<<<< HEAD
            // Additional histograms (ages)
=======
            bmiBins = Driver.feature04_bmiBins(records, 5);
            System.out.println("\n=== Feature 04: BMI Vertical Histogram (bin=5) ===");
            Driver.printFeature04(bmiBins);
 

            // --- histograms ---
>>>>>>> ca7fa09c
            List<Integer> ages = agesFrom(records);
            printPerAgeHistogram(ages, 50);
            printBinnedHistogram(ages, 5, 50);

            // Children counts
            Map<Integer,Integer> byChildren = childrenCounts(records);
            printChildrenCounts(byChildren);

        } catch (IOException e) {;
            System.exit(1);
        }
    }
}

          //  System.err.println("I/O error: " + e.getMessage())<|MERGE_RESOLUTION|>--- conflicted
+++ resolved
@@ -140,14 +140,14 @@
         }
         return counts;
     }
-<<<<<<< HEAD
+
 
     // FEATURE 02: SUMMARY STATS (age, bmi, children, charges)
     static class Stats {
-=======
+
     // FEATURE 02: SUMMARY STATS (age, bmi, children, charges) 
      static class Stats {
->>>>>>> ca7fa09c
+
         long count = 0;
         double sum = 0.0;
         double min = Double.POSITIVE_INFINITY;
@@ -193,7 +193,7 @@
             System.out.printf("children=%d -> %d record(s)%n", e.getKey(), e.getValue());
         }
     }
-<<<<<<< HEAD
+
 
     // === Feature 04: vertical BMI histogram ===
     public static Map<Integer, Integer> feature04_bmiBins(List<InsuranceRecord> records, int binSize) {
@@ -223,9 +223,7 @@
         }
         System.out.println(base);
     }
-=======
-
->>>>>>> ca7fa09c
+
 
     // === Feature 06: smokers vs non-smokers (vertical histogram) ===
     public static Map<String, Integer> feature06_smokerCounts(List<InsuranceRecord> records) {
@@ -495,7 +493,7 @@
             Map<String, Stats> stats = computeFeature02Stats(records);
             printFeature02(stats);
 
-<<<<<<< HEAD
+
             // Feature 04: BMI vertical histogram (bin=5)
             Map<Integer, Integer> bmiBins = feature04_bmiBins(records, 5);
             System.out.println("\n=== Feature 04: BMI Vertical Histogram (bin=5) ===");
@@ -505,7 +503,7 @@
             Map<String, Integer> smokeCounts = feature06_smokerCounts(records);
             System.out.println("\n=== Feature 06: Smokers vs Non-Smokers (Vertical) ===");
             printFeature06(smokeCounts);
-=======
+
             //Feature 04
  
         Map<Integer, Integer> bmiBins = Driver.feature04_bmiBins(records, 5);
@@ -560,7 +558,7 @@
         System.out.println("\n=== Feature 20: Regression charges ~ BMI ===");
         Driver.feature20_regressionBMI(records);
 
->>>>>>> ca7fa09c
+
 
             
             // Feature 08: charges comparison
@@ -569,16 +567,16 @@
             System.out.println(f08 ? "TRUE" : "FALSE"); 
 
 
-<<<<<<< HEAD
+
             // Additional histograms (ages)
-=======
+
             bmiBins = Driver.feature04_bmiBins(records, 5);
             System.out.println("\n=== Feature 04: BMI Vertical Histogram (bin=5) ===");
             Driver.printFeature04(bmiBins);
  
 
             // --- histograms ---
->>>>>>> ca7fa09c
+
             List<Integer> ages = agesFrom(records);
             printPerAgeHistogram(ages, 50);
             printBinnedHistogram(ages, 5, 50);
