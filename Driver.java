--- conflicted
+++ resolved
@@ -654,15 +654,6 @@
             System.out.printf("south_avg_bmi: %.2f%n", f18.get("south_avg_bmi"));
             System.out.printf("north_avg_bmi: %.2f%n", f18.get("north_avg_bmi"));
 
-<<<<<<< HEAD
-        // Feature 20
-        System.out.println("\n=== Feature 20: Regression charges ~ BMI ===");
-        Driver.feature20_regressionBMI(records);
-
-
-
-            
-=======
             System.out.println("\n=== Feature 19: Southerners average more children than northerners? At what avg age ===");
             Map<String,Double> s19 = feature19_childrenSouthVsNorthAges(records);
             boolean moreKids = s19.get("south_avg_children") > s19.get("north_avg_children");
@@ -674,10 +665,6 @@
             // Feature 20
             System.out.println("\n=== Feature 20: Regression charges ~ BMI ===");
             feature20_regressionBMI(records);
->>>>>>> 05367bca
-
-            System.out.println("\n=== Feature 21: Regression charges ~ children (r + 22 predictions) ===");
-            feature21_regressionChildren(records);
 
             // Extra: age histograms + children counts
             
